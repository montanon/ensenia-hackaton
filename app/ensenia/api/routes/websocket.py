--- conflicted
+++ resolved
@@ -141,16 +141,8 @@
             elif message_type == "set_mode" or message_type == "set_output_mode":
                 # Handle output mode switching (text/audio)
                 new_mode = message_data.get("mode")
-<<<<<<< HEAD
-                logger.info(
-                    "[WebSocket] Mode change requested for session %s: %s",
-                    session_id,
-                    new_mode,
-                )
-=======
                 msg = f"[WebSocket] Output mode change requested for session {session_id}: {new_mode}"
                 logger.info(msg)
->>>>>>> dd5f415b
 
                 if new_mode not in [OutputMode.TEXT.value, OutputMode.AUDIO.value]:
                     msg = f"[WebSocket] Invalid output mode received: {new_mode}"
@@ -163,21 +155,6 @@
                     continue
 
                 try:
-<<<<<<< HEAD
-                    await chat_service.update_session_mode(session_id, new_mode, db)
-                    await connection_manager.send_mode_changed(session_id, new_mode)
-                    logger.info(
-                        "[WebSocket] Session %s mode successfully changed to %s",
-                        session_id,
-                        new_mode,
-                    )
-                except Exception:
-                    logger.exception(
-                        "[WebSocket] Failed to update session %s mode to %s",
-                        session_id,
-                        new_mode,
-                    )
-=======
                     await chat_service.update_session_output_mode(
                         session_id, new_mode, db
                     )
@@ -264,7 +241,6 @@
                 except Exception:
                     msg = f"[WebSocket] Failed to toggle voice mode for session {session_id}"
                     logger.exception(msg)
->>>>>>> dd5f415b
                     await connection_manager.send_error(
                         session_id, msg, "VOICE_TOGGLE_FAILED"
                     )
