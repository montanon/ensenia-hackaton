"""Chat API routes.

Endpoints for managing chat sessions, sending messages,
and triggering research context updates.
"""

import asyncio
import logging
from collections.abc import Callable
from datetime import datetime
from typing import Annotated, Any

from fastapi import APIRouter, Depends, HTTPException
from pydantic import BaseModel, Field
from sqlalchemy import select
from sqlalchemy.ext.asyncio import AsyncSession
from sqlalchemy.orm import selectinload

from app.ensenia.database.models import Session as DBSession
from app.ensenia.database.session import AsyncSessionLocal, get_db
from app.ensenia.models import ChatMode
from app.ensenia.services.chat_service import get_chat_service
from app.ensenia.services.content_generation_service import ContentGenerationService
from app.ensenia.services.exercise_pool_service import (
    get_exercise_pool_service,
)
from app.ensenia.services.exercise_repository import (
    get_exercise_repository,
)
from app.ensenia.services.generation_service import (
    get_generation_service,
)
from app.ensenia.services.research_service import get_research_service

logger = logging.getLogger(__name__)

router = APIRouter(prefix="/chat", tags=["chat"])

background_tasks: set[asyncio.Task] = set()

# Constants
INITIAL_EXERCISE_POOL_SIZE = 5


# Request/Response Models
class CreateSessionRequest(BaseModel):
    """Request to create a new chat session."""

    grade: int = Field(..., ge=1, le=12, description="Grade level (1-12)")
    subject: str = Field(..., min_length=1, description="Subject area")
    mode: ChatMode = Field(..., description="Chat mode")
    topic: str | None = Field(None, description="Optional topic for initial research")


class CreateSessionResponse(BaseModel):
    """Response after creating a session."""

    session_id: int
    grade: int
    subject: str
    mode: str
    context_loaded: bool
    created_at: datetime


class SendMessageRequest(BaseModel):
    """Request to send a message."""

    message: str = Field(..., min_length=1, description="User message")


class SendMessageResponse(BaseModel):
    """Response after sending a message."""

    response: str


class ResearchRequest(BaseModel):
    """Request to trigger research."""

    topic: str = Field(..., min_length=1, description="Topic to research")


class ResearchResponse(BaseModel):
    """Response after research."""

    context: str


class UpdateModeRequest(BaseModel):
    """Request to update session mode."""

    mode: str = Field(
        ..., description="New mode: 'text' or 'audio'", pattern="^(text|audio)$"
    )


class UpdateModeResponse(BaseModel):
    """Response after updating mode."""

    session_id: int
    mode: str


class MessageResponse(BaseModel):
    """Message in conversation history."""

    id: int
    role: str
    content: str
    timestamp: datetime


class SessionResponse(BaseModel):
    """Detailed session response."""

    id: int
    grade: int
    subject: str
    mode: str
    created_at: datetime
    research_context: str | None
    messages: list[MessageResponse]


# Background task for session initialization
async def initialize_session_background(
    session_id: int,
    grade: int,
    subject: str,
    topic: str | None,
    db_session_maker: Callable[[], AsyncSession],
) -> None:
    """Background task to initialize session with research and exercises.

    Args:
        session_id: Session ID
        grade: Grade level
        subject: Subject area
        topic: Optional topic for research
        db_session_maker: Database session factory

    """
    try:
        # Create a new database session for background task
        async with db_session_maker() as db:
            research_service = get_research_service()
            generation_service = get_generation_service()
            repository = get_exercise_repository()
            pool_service = get_exercise_pool_service(generation_service, repository)

            # Determine research topic
            research_topic = topic or f"{subject} - {grade}° Básico"

            # Step 1: Load research context
            logger.info(
                "[Background] Starting research for session %s on topic: %s",
                session_id,
                research_topic,
            )
            try:
                context = await research_service.update_session_context(
                    session_id, research_topic, db
                )
                logger.info(
                    "[Background] Research completed for session %s", session_id
                )
            except Exception:
                logger.exception(
                    "[Background] Research failed for session %s", session_id
                )
                context = None

            # Step 2: Generate initial exercise pool + content in parallel
            logger.info(
                "[Background] Generating exercises and content for session %s",
                session_id,
            )

            exercise_ids = []
            learning_content = None
            study_guide = None

            try:
                # Initialize content generation service
                content_service = ContentGenerationService()

                # Run exercises, learning content, and study guide in parallel
                exercise_task = pool_service.generate_initial_pool(
                    session_id=session_id,
                    grade=grade,
                    subject=subject,
                    topic=research_topic,
                    db=db,
                    pool_size=INITIAL_EXERCISE_POOL_SIZE,
                    curriculum_context=context,
                )

                # Only generate content if we have research context
                if context:
                    msg = f"[Background] Context available, generating learning content and study guide for session {session_id}"
                    logger.info(msg)

                    learning_content_task = content_service.generate_learning_content(
                        subject=subject,
                        grade=grade,
                        curriculum_context=context,
                        topic=topic,
                    )

                    study_guide_task = content_service.generate_study_guide(
                        subject=subject,
                        grade=grade,
                        curriculum_context=context,
                        topic=topic,
                    )

                    # Wait for all tasks in parallel
                    try:
                        (
                            exercise_ids,
                            learning_content,
                            study_guide,
                        ) = await asyncio.gather(
                            exercise_task,
                            learning_content_task,
                            study_guide_task,
                            return_exceptions=False,
                        )
                        msg = f"[Background] Successfully generated content for session {session_id}: learning_content={'Yes' if learning_content else 'No'}, study_guide={'Yes' if study_guide else 'No'}"
                        logger.info(msg)
                    except Exception as e:
                        msg = f"[Background] Error during parallel content generation for session {session_id}: {str(e)}"
                        logger.exception(msg)
                        # Try to get at least exercises if content generation failed
                        try:
                            exercise_ids = await exercise_task
                        except Exception:
                            msg = f"[Background] Exercise generation also failed for session {session_id}"
                            logger.exception(msg)
                            exercise_ids = []
                else:
                    # If no research context, just generate exercises
                    msg = f"[Background] No research context, skipping content generation for session {session_id}"
                    logger.warning(msg)
                    exercise_ids = await exercise_task
                    learning_content = None
                    study_guide = None

                # Update session with generated content
                try:
                    stmt = select(DBSession).where(DBSession.id == session_id)
                    result = await db.execute(stmt)
                    session = result.scalar_one()

                    msg = f"[Background] Updating session {session_id} with content: learning_content={learning_content is not None}, study_guide={study_guide is not None}"
                    logger.info(msg)

                    session.learning_content = learning_content
                    session.study_guide = study_guide
                    await db.commit()

<<<<<<< HEAD
                logger.info(
                    "[Background] Generated %d exercises and content for session %s",
                    len(exercise_ids),
                    session_id,
                )

            except Exception:
                logger.exception(
                    "[Background] Content/exercise generation failed for session %s",
                    session_id,
                )
=======
                    msg = f"[Background] Successfully saved content to database for session {session_id}"
                    logger.info(msg)

                except Exception as e:
                    msg = f"[Background] Failed to save content to database for session {session_id}: {str(e)}"
                    logger.exception(msg)
                    await db.rollback()

                msg = f"[Background] Generated {len(exercise_ids)} exercises for session {session_id}"
                logger.info(msg)

            except Exception as e:
                msg = f"[Background] Fatal error in content/exercise generation for session {session_id}: {str(e)}"
                logger.exception(msg)
>>>>>>> efd6e403

            logger.info("[Background] Session %s initialization complete", session_id)

    except Exception:
        logger.exception(
            "[Background] Fatal error in session %s initialization", session_id
        )
        # Don't raise - background tasks should fail silently to avoid crashing


# Endpoints
@router.post("/sessions")
async def create_session(
    request: CreateSessionRequest,
    db: Annotated[AsyncSession, Depends(get_db)],
) -> CreateSessionResponse:
    """Create a new chat session.

    Optionally loads initial research context if topic is provided.

    Args:
        request: Session creation request
        db: Database session

    Returns:
        Created session details

    """
    try:
        # Create session
        session = DBSession(
            grade=request.grade,
            subject=request.subject,
            mode=request.mode.value,  # Convert enum to string
            research_context=None,
        )

        db.add(session)
        await db.commit()
        await db.refresh(session)

        logger.info(
            "Created session %s (grade=%s, subject=%s, mode=%s)",
            session.id,
            session.grade,
            session.subject,
            session.mode,
        )

        # Trigger background initialization (research + exercise generation)
        # This runs asynchronously without blocking the response
        task = asyncio.create_task(
            initialize_session_background(
                session_id=session.id,
                grade=request.grade,
                subject=request.subject,
                topic=request.topic,
                db_session_maker=AsyncSessionLocal,
            )
        )
        background_tasks.add(task)
        task.add_done_callback(background_tasks.discard)
        logger.info(
            "Session %s created, background initialization started", session.id
        )
        return CreateSessionResponse(
            session_id=session.id,
            grade=session.grade,
            subject=session.subject,
            mode=session.mode,
            context_loaded=False,  # Background task handles this
            created_at=session.created_at,
        )

    except Exception as e:
        logger.exception("Error creating session")
        raise HTTPException(status_code=500, detail=str(e)) from e


@router.post("/sessions/{session_id}/messages")
async def send_message(
    session_id: int,
    request: SendMessageRequest,
    db: Annotated[AsyncSession, Depends(get_db)],
) -> SendMessageResponse:
    """Send a message and get AI response.

    Args:
        session_id: Session ID
        request: Message request
        db: Database session

    Returns:
        AI assistant response

    Raises:
        HTTPException: If session not found or error occurs

    """
    try:
        chat_service = get_chat_service()
        response = await chat_service.send_message(session_id, request.message, db)

        return SendMessageResponse(response=response)

    except ValueError as e:
        raise HTTPException(status_code=404, detail=str(e)) from e
    except Exception as e:
        logger.exception("Error sending message")
        raise HTTPException(status_code=500, detail=str(e)) from e


@router.post("/sessions/{session_id}/research")
async def trigger_research(
    session_id: int,
    request: ResearchRequest,
    db: Annotated[AsyncSession, Depends(get_db)],
) -> ResearchResponse:
    """Trigger Deep Research for a session.

    Updates the session's research context with curriculum-aligned content.

    Args:
        session_id: Session ID
        request: Research request with topic
        db: Database session

    Returns:
        Research context that was loaded

    Raises:
        HTTPException: If session not found or error occurs

    """
    try:
        research_service = get_research_service()
        context = await research_service.update_session_context(
            session_id, request.topic, db
        )
        return ResearchResponse(context=context)

    except ValueError as e:
        raise HTTPException(status_code=404, detail=str(e)) from e
    except Exception as e:
        logger.exception("Error triggering research")
        raise HTTPException(status_code=500, detail=str(e)) from e


@router.get("/sessions/{session_id}")
async def get_session(
    session_id: int, db: Annotated[AsyncSession, Depends(get_db)]
) -> SessionResponse:
    """Get session details with message history.

    Args:
        session_id: Session ID
        db: Database session

    Returns:
        Session details with all messages

    Raises:
        HTTPException: If session not found

    """
    try:
        # Load session with messages
        stmt = (
            select(DBSession)
            .options(selectinload(DBSession.messages))
            .where(DBSession.id == session_id)
        )

        result = await db.execute(stmt)
        session = result.scalar_one_or_none()

        if not session:
            raise HTTPException(status_code=404, detail="Session not found")

        # Convert messages
        messages = [
            MessageResponse(
                id=msg.id,
                role=msg.role,
                content=msg.content,
                timestamp=msg.timestamp,
            )
            for msg in session.messages
        ]

        return SessionResponse(
            id=session.id,
            grade=session.grade,
            subject=session.subject,
            mode=session.mode,
            created_at=session.created_at,
            research_context=session.research_context,
            messages=messages,
        )

    except HTTPException:
        raise
    except Exception as e:
        logger.exception("Error getting session")
        raise HTTPException(status_code=500, detail=str(e)) from e


@router.patch("/sessions/{session_id}/mode")
async def update_session_mode(
    session_id: int,
    request: UpdateModeRequest,
    db: Annotated[AsyncSession, Depends(get_db)],
) -> UpdateModeResponse:
    """Update session's output mode (text/audio).

    REST fallback for mode updates (WebSocket clients can use set_mode message).

    Args:
        session_id: Session ID
        request: Mode update request
        db: Database session

    Returns:
        Updated session mode

    Raises:
        HTTPException: If session not found or invalid mode

    """
    try:
        chat_service = get_chat_service()

        await chat_service.update_session_mode(session_id, request.mode, db)

        return UpdateModeResponse(session_id=session_id, mode=request.mode)

    except ValueError as e:
        raise HTTPException(status_code=404, detail=str(e)) from e
    except Exception as e:
        logger.exception("Error updating session mode")
        raise HTTPException(status_code=500, detail=str(e)) from e


@router.get("/sessions/{session_id}/status")
async def get_session_status(
    session_id: int,
    db: Annotated[AsyncSession, Depends(get_db)],
) -> dict[str, Any]:
    """Get session initialization status.

    Returns information about whether research context has loaded
    and how many exercises are ready.

    Args:
        session_id: Session ID
        db: Database session

    Returns:
        Session status including research and exercise pool status

    Raises:
        HTTPException: If session not found

    """
    try:
        # Load session
        stmt = select(DBSession).where(DBSession.id == session_id)
        result = await db.execute(stmt)
        session = result.scalar_one_or_none()

        if not session:
            raise HTTPException(status_code=404, detail="Session not found")

        # Get exercise pool status
        generation_service = get_generation_service()
        repository = get_exercise_repository()
        pool_service = get_exercise_pool_service(generation_service, repository)

        pool_status = await pool_service.get_pool_status(session_id, db)

        return {
            "session_id": session_id,
            "research_loaded": session.research_context is not None,
            "initial_exercises_ready": (
                pool_status["total_exercises"] >= INITIAL_EXERCISE_POOL_SIZE
            ),
            "exercise_count": pool_status["total_exercises"],
            "pending_exercises": pool_status["pending_exercises"],
            "pool_health": pool_status["pool_health"],
            "learning_content_ready": session.learning_content is not None,
            "study_guide_ready": session.study_guide is not None,
        }

    except HTTPException:
        raise
    except Exception as e:
        logger.exception("Error getting session status")
        raise HTTPException(status_code=500, detail=str(e)) from e


@router.get("/sessions/{session_id}/learning-content")
async def get_learning_content(
    session_id: int,
    db: Annotated[AsyncSession, Depends(get_db)],
) -> dict[str, Any]:
    """Get structured learning content for a session.

    Returns the generated learning materials from research context.

    Args:
        session_id: Session ID
        db: Database session

    Returns:
        Learning content with sections, examples, and vocabulary

    Raises:
        HTTPException: If session not found or content not ready

    """
    try:
        # Load session
        stmt = select(DBSession).where(DBSession.id == session_id)
        result = await db.execute(stmt)
        session = result.scalar_one_or_none()

        if not session:
            raise HTTPException(status_code=404, detail="Session not found")

        if session.learning_content is None:
            raise HTTPException(
                status_code=202,
                detail="Learning content not yet generated. Please check back later.",
            )

        return {
            "session_id": session_id,
            "content": session.learning_content,
        }

    except HTTPException:
        raise
    except Exception as e:
        logger.exception("Error getting learning content")
        raise HTTPException(status_code=500, detail=str(e)) from e


@router.get("/sessions/{session_id}/study-guide")
async def get_study_guide(
    session_id: int,
    db: Annotated[AsyncSession, Depends(get_db)],
) -> dict[str, Any]:
    """Get study guide for a session.

    Returns the generated study guide with key concepts and review materials.

    Args:
        session_id: Session ID
        db: Database session

    Returns:
        Study guide with concepts, summaries, common mistakes, and practice tips

    Raises:
        HTTPException: If session not found or guide not ready

    """
    try:
        # Load session
        stmt = select(DBSession).where(DBSession.id == session_id)
        result = await db.execute(stmt)
        session = result.scalar_one_or_none()

        if not session:
            raise HTTPException(status_code=404, detail="Session not found")

        if session.study_guide is None:
            raise HTTPException(
                status_code=202,
                detail="Study guide not yet generated. Please check back later.",
            )

        return {
            "session_id": session_id,
            "guide": session.study_guide,
        }

    except HTTPException:
        raise
    except Exception as e:
        logger.exception("Error getting study guide")
        raise HTTPException(status_code=500, detail=str(e)) from e


@router.get("/health")
async def health_check() -> dict[str, Any]:
    """Health check for chat service.

    Returns:
        Health status

    """
    return {"status": "healthy", "service": "chat"}<|MERGE_RESOLUTION|>--- conflicted
+++ resolved
@@ -260,19 +260,6 @@
                     session.study_guide = study_guide
                     await db.commit()
 
-<<<<<<< HEAD
-                logger.info(
-                    "[Background] Generated %d exercises and content for session %s",
-                    len(exercise_ids),
-                    session_id,
-                )
-
-            except Exception:
-                logger.exception(
-                    "[Background] Content/exercise generation failed for session %s",
-                    session_id,
-                )
-=======
                     msg = f"[Background] Successfully saved content to database for session {session_id}"
                     logger.info(msg)
 
@@ -287,7 +274,6 @@
             except Exception as e:
                 msg = f"[Background] Fatal error in content/exercise generation for session {session_id}: {str(e)}"
                 logger.exception(msg)
->>>>>>> efd6e403
 
             logger.info("[Background] Session %s initialization complete", session_id)
 
@@ -350,9 +336,7 @@
         )
         background_tasks.add(task)
         task.add_done_callback(background_tasks.discard)
-        logger.info(
-            "Session %s created, background initialization started", session.id
-        )
+        logger.info("Session %s created, background initialization started", session.id)
         return CreateSessionResponse(
             session_id=session.id,
             grade=session.grade,
