--- conflicted
+++ resolved
@@ -41,11 +41,7 @@
     openai_temperature: float = 0.4
 
     # Cloudflare Configuration
-<<<<<<< HEAD
-    cloudflare_worker_url: str | None = None
-=======
     cloudflare_worker_url: str = "http://localhost:8787"
->>>>>>> d07ce6da
     cloudflare_api_token: str | None = None
     cloudflare_request_timeout: int = 30  # seconds
     cloudflare_max_retries: int = 3
