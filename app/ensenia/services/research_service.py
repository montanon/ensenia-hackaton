"""Cloudflare Worker Research Service.

Integrates with Cloudflare Worker to provide curriculum-aligned
educational content and research capabilities.
"""

import logging
from typing import Any, Literal

import httpx
from sqlalchemy import select
from sqlalchemy.ext.asyncio import AsyncSession

from app.ensenia.config import get_settings
from app.ensenia.database.models import Session as DBSession
from app.ensenia.models.curriculum import (
    FetchResponse,
    GenerateRequest,
    GenerateResponse,
    SearchRequest,
    SearchResponse,
    ValidateRequest,
    ValidateResponse,
)

logger = logging.getLogger(__name__)
settings = get_settings()

# Module-level HTTP client (singleton pattern)
_http_client: httpx.AsyncClient | None = None


def _get_http_client() -> httpx.AsyncClient:
    """Get or create shared HTTP client with retries.

    Returns:
        Shared AsyncClient instance with retry configuration

    """
    global _http_client  # noqa: PLW0603
    if _http_client is None:
        transport = httpx.AsyncHTTPTransport(retries=settings.cloudflare_max_retries)
        _http_client = httpx.AsyncClient(
            timeout=settings.cloudflare_request_timeout,
            transport=transport,
        )
        logger.info(
            "Created shared HTTP client for ResearchService with %d retries",
            settings.cloudflare_max_retries,
        )
    return _http_client


async def _close_http_client() -> None:
    """Close the shared HTTP client."""
    global _http_client  # noqa: PLW0603
    if _http_client is not None:
        await _http_client.aclose()
        _http_client = None
        logger.info("Closed shared HTTP client")


class ResearchService:
    """Service for Cloudflare Worker integration.

    Provides curriculum search, content generation, and validation
    through the deployed Cloudflare Worker.
    """

    def __init__(self):
        """Initialize the research service."""
        self.base_url = settings.cloudflare_worker_url.rstrip("/")
        self.client = _get_http_client()

    def _get_headers(self) -> dict[str, str]:
        """Get headers for Worker API requests.

        Returns:
            Dict of headers including auth if configured

        """
        headers = {
            "Content-Type": "application/json",
            "User-Agent": "Ensenia-Backend/1.0",
        }

        if settings.cloudflare_api_token:
            headers["Authorization"] = f"Bearer {settings.cloudflare_api_token}"

        return headers

    async def search_curriculum(
<<<<<<< HEAD
        self, query: str, grade: int, subject: str, limit: int = 10
    ) -> dict[str, Any]:
        """Search curriculum content via Worker.
=======
        self,
        query: str,
        grade: int,
        subject: str,
        limit: int = 10,
    ) -> SearchResponse:
        """Search curriculum content using semantic search.
>>>>>>> 59649ab2

        Args:
            query: Search query
            grade: Grade level (1-12)
            subject: Subject area (e.g., 'matemáticas')
            limit: Maximum results to return

        Returns:
            SearchResponse with matching content

        Raises:
            httpx.HTTPError: If request fails
            ValueError: If response validation fails

        """
        endpoint = f"{self.base_url}/search"

        request_data = SearchRequest(
            query=query,
            grade=grade,
            subject=subject,
            limit=limit,
        )

        try:
            response = await self.client.post(
                endpoint,
                json=request_data.model_dump(),
                headers=self._get_headers(),
            )
            response.raise_for_status()

            data = response.json()
            return SearchResponse.model_validate(data)

        except httpx.HTTPError:
            logger.exception(
                "Error searching curriculum: %s",
                response.text if "response" in locals() else "No response",
            )
            raise
        except Exception:
            logger.exception("Error parsing search response")
            raise

    async def fetch_content(self, content_ids: list[str]) -> FetchResponse:
        """Fetch full curriculum content by IDs.

        Args:
            content_ids: List of content IDs to retrieve

        Returns:
            FetchResponse with full content details

        Raises:
            httpx.HTTPError: If request fails
            ValueError: If response validation fails

        """
        endpoint = f"{self.base_url}/fetch"

        payload = {"content_ids": content_ids}

        try:
            response = await self.client.post(
                endpoint,
                json=payload,
                headers=self._get_headers(),
            )
            response.raise_for_status()

            data = response.json()
            return FetchResponse.model_validate(data)

        except httpx.HTTPError:
            logger.exception(
                "Error fetching content: %s",
                response.text if "response" in locals() else "No response",
            )
            raise
        except Exception:
            logger.exception("Error parsing fetch response")
            raise

    async def generate_explanation(
        self,
        context: str,
        query: str,
        grade: int,
        subject: str,
        oa_codes: list[str],
        style: Literal["explanation", "summary", "example"] = "explanation",
    ) -> GenerateResponse:
        """Generate educational content using Workers AI.

        Args:
            context: Context information for generation
            query: User query or topic
            grade: Grade level (1-12)
            subject: Subject area
            oa_codes: Objetivo de Aprendizaje codes to align with
            style: Generation style (explanation, summary, or example)

        Returns:
            GenerateResponse with generated content

        Raises:
            httpx.HTTPError: If request fails
            ValueError: If response validation fails

        """
        endpoint = f"{self.base_url}/generate"

        request_data = GenerateRequest(
            context=context,
            query=query,
            grade=grade,
            subject=subject,
            oa_codes=oa_codes,
            style=style,
        )

        try:
            response = await self.client.post(
                endpoint,
                json=request_data.model_dump(),
                headers=self._get_headers(),
            )
            response.raise_for_status()

            data = response.json()
            return GenerateResponse.model_validate(data)

        except httpx.HTTPError:
            logger.exception(
                "Error generating content: %s",
                response.text if "response" in locals() else "No response",
            )
            raise
        except Exception:
            logger.exception("Error parsing generation response")
            raise

    async def validate_content(
        self,
        content: str,
        grade: int,
        subject: str,
        expected_oa: list[str],
    ) -> ValidateResponse:
        """Validate content against Chilean Ministry standards.

        Args:
            content: Content to validate
            grade: Target grade level (1-12)
            subject: Subject area
            expected_oa: Expected OA codes for validation

        Returns:
            ValidateResponse with validation results

        Raises:
            httpx.HTTPError: If request fails
            ValueError: If response validation fails

        """
        endpoint = f"{self.base_url}/validate"

        request_data = ValidateRequest(
            content=content,
            grade=grade,
            subject=subject,
            expected_oa=expected_oa,
        )

        try:
            response = await self.client.post(
                endpoint,
                json=request_data.model_dump(),
                headers=self._get_headers(),
            )
            response.raise_for_status()

            data = response.json()
            return ValidateResponse.model_validate(data)

        except httpx.HTTPError:
            logger.exception(
                "Error validating content: %s",
                response.text if "response" in locals() else "No response",
            )
            raise
        except Exception:
            logger.exception("Error parsing validation response")
            raise

    async def get_context(self, topic: str, grade: int, subject: str) -> str:
        """Get research context for a topic.

        Searches curriculum and fetches top results to build context string.

        Args:
            topic: Topic to research
            grade: Grade level (1-12)
            subject: Subject area

        Returns:
            Research context as formatted string

        """
        try:
            # Search for relevant content
            search_results = await self.search_curriculum(
                query=topic, grade=grade, subject=subject, limit=5
            )

            # Extract top content IDs
            content_ids = search_results.content_ids[:3]

            if not content_ids:
                logger.warning("No curriculum content found for topic: %s", topic)
                return f"Topic: {topic}\nNo specific curriculum content found."

            # Fetch detailed content
            fetch_response = await self.fetch_content(content_ids)
            contents = fetch_response.contents

            # Format context
            context_parts = [
                f"Topic: {topic}",
                f"Grade: {grade}",
                f"Subject: {subject}",
                f"Found {len(contents)} curriculum items",
                "",
            ]

            for i, content in enumerate(contents, 1):
                context_parts.append(f"Content {i}: {content.title}")
                context_parts.append(f"  OA: {content.ministry_standard_ref}")
                context_parts.append(f"  Level: {content.difficulty_level}")
                if content.learning_objectives:
                    context_parts.append(
                        f"  Objectives: {', '.join(content.learning_objectives[:2])}"
                    )
                # Add snippet of content text
                snippet = (
                    content.content_text[:200] + "..."
                    if len(content.content_text) > 200
                    else content.content_text
                )
                context_parts.append(f"  Content: {snippet}")
                context_parts.append("")

            return "\n".join(context_parts)

        except Exception:
            logger.exception("Error getting research context for topic: %s", topic)
            return f"Topic: {topic}\nError retrieving curriculum content."

    async def update_session_context(
        self, session_id: int, topic: str, db: AsyncSession
    ) -> str:
        """Update session with research context.

        Args:
            session_id: Session ID to update
            topic: Topic to research
            db: Database session

        Returns:
            Research context that was set

        Raises:
            ValueError: If session not found

        """
        # Load session
        stmt = select(DBSession).where(DBSession.id == session_id)
        result = await db.execute(stmt)
        session = result.scalar_one_or_none()

        if not session:
            msg = f"Session {session_id} not found"
            raise ValueError(msg)

        # Get research context
        context = await self.get_context(topic, session.grade, session.subject)

        # Update session
        session.research_context = context
        await db.commit()

        logger.info("Updated session %s with research context", session_id)
        return context


def get_research_service() -> ResearchService:
    """Create a new ResearchService instance.

    Returns:
        ResearchService instance

    """
    return ResearchService()


async def cleanup_research_service() -> None:
    """Cleanup shared HTTP client.

    Should be called on application shutdown.
    """
    await _close_http_client()<|MERGE_RESOLUTION|>--- conflicted
+++ resolved
@@ -90,11 +90,6 @@
         return headers
 
     async def search_curriculum(
-<<<<<<< HEAD
-        self, query: str, grade: int, subject: str, limit: int = 10
-    ) -> dict[str, Any]:
-        """Search curriculum content via Worker.
-=======
         self,
         query: str,
         grade: int,
@@ -102,7 +97,6 @@
         limit: int = 10,
     ) -> SearchResponse:
         """Search curriculum content using semantic search.
->>>>>>> 59649ab2
 
         Args:
             query: Search query
