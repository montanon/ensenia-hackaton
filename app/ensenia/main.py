--- conflicted
+++ resolved
@@ -17,11 +17,7 @@
 from fastapi.middleware.cors import CORSMiddleware
 from fastapi.staticfiles import StaticFiles
 
-<<<<<<< HEAD
-from app.ensenia.api.routes import chat, tts, websocket
-=======
-from app.ensenia.api.routes import chat, exercises, tts
->>>>>>> d07ce6da
+from app.ensenia.api.routes import chat, exercises, tts, websocket
 from app.ensenia.config import get_settings
 from app.ensenia.database.session import close_db, init_db
 from app.ensenia.services.research_service import cleanup_research_service
@@ -73,11 +69,7 @@
 # Include routers
 app.include_router(tts.router)
 app.include_router(chat.router)
-<<<<<<< HEAD
 app.include_router(websocket.router)  # WebSocket routes for real-time chat
-=======
-app.include_router(exercises.router)
->>>>>>> d07ce6da
 
 # Mount static files for cached audio
 cache_path = Path(settings.cache_dir)
@@ -110,10 +102,9 @@
                 "update_mode": "PATCH /chat/sessions/{id}/mode",
                 "health": "GET /chat/health",
             },
-<<<<<<< HEAD
             "websocket": {
                 "chat": "WS /ws/chat/{session_id}",
-=======
+            },
             "exercises": {
                 "generate": "POST /exercises/generate",
                 "search": "POST /exercises/search",
@@ -121,7 +112,6 @@
                 "link_to_session": "POST /exercises/{id}/sessions/{session_id}",
                 "submit_answer": "POST /exercises/sessions/{exercise_session_id}/submit",
                 "get_session_exercises": "GET /exercises/sessions/{session_id}/exercises",
->>>>>>> d07ce6da
             },
             "docs": "GET /docs",
         },
