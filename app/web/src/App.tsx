--- conflicted
+++ resolved
@@ -57,17 +57,6 @@
     }
   };
 
-<<<<<<< HEAD
-  return (
-    <div className="flex h-screen bg-gray-50">
-      <AppLayout>
-        {renderPage()}
-      </AppLayout>
-      <BubbleAssistant />
-      <BubbleChatWindow />
-    </div>
-  );
-=======
   // For authenticated users, show full app layout
   if (isAuthenticated && (currentPage === 'learn' || currentPage === 'practice' || currentPage === 'review' || currentPage === 'evaluacion')) {
     return (
@@ -85,7 +74,6 @@
 
   // For unauthenticated users, show full screen pages
   return renderPage();
->>>>>>> 4f74c3fe
 }
 
 export default App;