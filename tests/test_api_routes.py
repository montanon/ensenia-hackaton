--- conflicted
+++ resolved
@@ -26,7 +26,7 @@
             "/chat/sessions",
             json={"grade": 5, "subject": "Mathematics", "mode": "learn"},
         )
-
+c
         assert response.status_code == 200
         data = response.json()
         assert "session_id" in data
@@ -35,44 +35,6 @@
         assert data["mode"] == "learn"
 
     async def test_create_session_with_research(self, client):
-<<<<<<< HEAD
-        """Test creating session with initial research topic."""
-        with (
-            patch(
-                "app.ensenia.services.research_service._get_http_client"
-            ) as mock_client_fn,
-            patch(
-                "app.ensenia.api.routes.chat.initialize_session_background"
-            ) as mock_init,
-        ):
-            # Mock HTTP client (no real credentials needed)
-            mock_http = AsyncMock()
-            mock_response = MagicMock()
-            mock_response.status_code = 200
-            mock_response.json.return_value = {"results": []}
-            mock_http.post.return_value = mock_response
-            mock_client_fn.return_value = mock_http
-
-            # Mock background task to complete successfully
-            mock_init.return_value = None
-
-            response = await client.post(
-                "/chat/sessions",
-                json={
-                    "grade": 8,
-                    "subject": "Science",
-                    "mode": "learn",
-                    "topic": "photosynthesis",
-                },
-            )
-
-            assert response.status_code == 200
-            data = response.json()
-            # Context loads asynchronously, so immediate response should be False
-            assert data["context_loaded"] is False
-            # Verify the background task was triggered
-            mock_init.assert_called_once()
-=======
         """Test creating session with initial research topic.
 
         Note: Research context is loaded asynchronously by the Worker AI in background.
@@ -98,7 +60,6 @@
         assert data["grade"] == 8
         assert data["subject"] == "Science"
         assert data["mode"] == "learn"
->>>>>>> 41c6fe53
 
     async def test_create_session_invalid_grade(self, client):
         """Test creating session with invalid grade."""
