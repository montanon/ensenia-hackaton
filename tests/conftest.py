"""Pytest configuration and fixtures."""

import asyncio
from collections.abc import AsyncGenerator
from unittest.mock import MagicMock

import pytest
from sqlalchemy.ext.asyncio import AsyncSession

from app.ensenia.database.session import close_db, get_db, init_db


@pytest.fixture
def event_loop():
    """Create event loop for async tests.

    Creates a new event loop for each test function to ensure isolation.
    """
    policy = asyncio.get_event_loop_policy()
    loop = policy.new_event_loop()
    asyncio.set_event_loop(loop)
    yield loop
    # Close any pending tasks
    try:
        loop.run_until_complete(loop.shutdown_asyncgens())
    finally:
        loop.close()


@pytest.fixture
async def setup_database():
    """Initialize database before tests.

    Note: API integration tests don't need this as the TestClient
    handles lifespan events. Only use this for unit tests that need
    direct database access without going through the API.
    """
    await init_db()
    yield
    await close_db()


@pytest.fixture(scope="function", autouse=True)
async def reset_db_engine():
    """Reset the database engine before and after each test.

    This ensures the engine is not tied to a stale event loop.
    """
    # Dispose before test to ensure clean state
    from app.ensenia.database.session import engine

    await engine.dispose()

    yield

    # Dispose after test to clean up
    await engine.dispose()


@pytest.fixture(scope="function")
async def db_session() -> AsyncGenerator[AsyncSession, None]:
    """Provide a database session for tests.

    This creates a new session for each test to avoid event loop conflicts.
    """
    # Import here to avoid circular dependency issues
    # Ensure database is initialized
    from app.ensenia.database.models import Base
    from app.ensenia.database.session import AsyncSessionLocal, engine

    async with engine.begin() as conn:
        await conn.run_sync(Base.metadata.create_all)

    # Create and yield session
    async with AsyncSessionLocal() as session:
        try:
            yield session
            await session.commit()
        except Exception:
            await session.rollback()
            raise
        finally:
            await session.close()


@pytest.fixture(autouse=True)
def mock_settings(monkeypatch):
    """Mock settings for all tests to avoid requiring .env file."""
    mock_settings_obj = MagicMock()
    mock_settings_obj.cloudflare_account_id = "test-account-id"
    mock_settings_obj.cloudflare_api_token = "test-api-token"
    mock_settings_obj.cloudflare_r2_bucket = "test-bucket"
    mock_settings_obj.cloudflare_r2_access_key = "test-access-key"
    mock_settings_obj.cloudflare_r2_secret_key = "test-secret-key"
    mock_settings_obj.cloudflare_r2_endpoint = "https://test.r2.cloudflarestorage.com"
    mock_settings_obj.cloudflare_d1_database_id = "test-db-id"
    mock_settings_obj.cloudflare_vectorize_index = "test-index"
    mock_settings_obj.cloudflare_kv_namespace_id = "test-kv-id"

    # New Worker integration settings
    mock_settings_obj.cloudflare_worker_url = "https://test-worker.workers.dev"
    mock_settings_obj.cloudflare_request_timeout = 30
    mock_settings_obj.cloudflare_max_retries = 3
    mock_settings_obj.cloudflare_cache_ttl = 3600

    # OpenAI settings
    mock_settings_obj.openai_api_key = "test-openai-key"
    mock_settings_obj.openai_model = "gpt-4-turbo-preview"
    mock_settings_obj.openai_max_tokens = 2000
    mock_settings_obj.openai_temperature = 0.4

    # ElevenLabs settings
    mock_settings_obj.elevenlabs_api_key = "test-elevenlabs-key"
    mock_settings_obj.elevenlabs_voice_id = "test-voice-id"

    # Database settings
    mock_settings_obj.database_url = (
        "postgresql+asyncpg://test:test@localhost:5433/test"
    )
    mock_settings_obj.database_pool_size = 5
    mock_settings_obj.database_max_overflow = 10

    # Chat settings
    mock_settings_obj.chat_context_window = 10

    # App settings
    mock_settings_obj.environment = "test"
    mock_settings_obj.debug = True
    mock_settings_obj.log_level = "INFO"
    mock_settings_obj.api_host = "0.0.0.0"
    mock_settings_obj.api_port = 8000
    mock_settings_obj.api_cors_origins = ["http://localhost:3000"]
    mock_settings_obj.cache_default_ttl = 3600
    mock_settings_obj.cache_tts_ttl = 86400
    mock_settings_obj.rag_top_k = 10
    mock_settings_obj.rag_min_similarity_score = 0.7
    mock_settings_obj.rag_chunk_size = 768
    mock_settings_obj.rag_chunk_overlap = 128
<<<<<<< HEAD
    mock_settings_obj.workers_ai_embedding_model = "@cf/baai/bge-large-en-v1.5"
    mock_settings_obj.workers_ai_embedding_dimensions = 1024
=======
    mock_settings_obj.workers_ai_embedding_model = "@cf/baai/bge-base-en-v1.5"
    mock_settings_obj.workers_ai_embedding_dimensions = 768
    mock_settings_obj.openai_api_key = "test-openai-key"
    mock_settings_obj.openai_model = "gpt-4-turbo-preview"
    mock_settings_obj.generation_max_iterations = 3
    mock_settings_obj.generation_quality_threshold = 8
    mock_settings_obj.generation_model = "gpt-4-turbo-preview"
    mock_settings_obj.database_url = (
        "postgresql+asyncpg://test:test@localhost:5433/test"
    )
    mock_settings_obj.cloudflare_worker_url = "http://localhost:8787"
    mock_settings_obj.cache_dir = "./test_cache"
>>>>>>> 25aafec2

    # Patch the get_settings function to return our mock
    monkeypatch.setattr("app.ensenia.config.get_settings", lambda: mock_settings_obj)
    monkeypatch.setattr(
        "app.ensenia.services.research_service.settings", mock_settings_obj
    )

    return mock_settings_obj


@pytest.fixture
def sample_multiple_choice_exercise():
    """Sample multiple choice exercise content."""
    return {
        "question": "¿Cuál es la capital de Chile?",
        "learning_objective": "Identificar la capital de Chile según las Bases Curriculares",
        "options": ["Santiago", "Valparaíso", "Concepción", "Antofagasta"],
        "correct_answer": 0,
        "explanation": "Santiago es la capital de Chile desde 1818",
    }


@pytest.fixture
def sample_true_false_exercise():
    """Sample true/false exercise content."""
    return {
        "question": "Chile es un país ubicado en América del Sur",
        "learning_objective": "Reconocer la ubicación geográfica de Chile",
        "correct_answer": True,
        "explanation": "Chile está ubicado en el extremo sudoeste de América del Sur",
    }


@pytest.fixture
def sample_short_answer_exercise():
    """Sample short answer exercise content."""
    return {
        "question": "Explica brevemente qué es la fotosíntesis",
        "learning_objective": "Comprender el proceso de fotosíntesis en las plantas",
        "rubric": [
            "Menciona que es un proceso de las plantas",
            "Explica que convierte luz solar en energía",
            "Menciona el rol del CO2 y agua",
        ],
        "example_answer": "La fotosíntesis es el proceso por el cual las plantas convierten la luz solar, agua y CO2 en glucosa y oxígeno.",
        "max_words": 100,
    }


@pytest.fixture
def sample_essay_exercise():
    """Sample essay exercise content."""
    return {
        "question": "Analiza las causas y consecuencias de la Independencia de Chile",
        "learning_objective": "Analizar el proceso de independencia según Bases Curriculares",
        "rubric": [
            "Identifica causas internas y externas",
            "Menciona personajes clave",
            "Describe consecuencias políticas",
            "Describe consecuencias sociales",
        ],
        "key_points": [
            "Influencia de la Ilustración",
            "Rol de líderes como O'Higgins y San Martín",
            "Formación de la república",
        ],
        "min_words": 150,
        "max_words": 500,
    }<|MERGE_RESOLUTION|>--- conflicted
+++ resolved
@@ -136,10 +136,6 @@
     mock_settings_obj.rag_min_similarity_score = 0.7
     mock_settings_obj.rag_chunk_size = 768
     mock_settings_obj.rag_chunk_overlap = 128
-<<<<<<< HEAD
-    mock_settings_obj.workers_ai_embedding_model = "@cf/baai/bge-large-en-v1.5"
-    mock_settings_obj.workers_ai_embedding_dimensions = 1024
-=======
     mock_settings_obj.workers_ai_embedding_model = "@cf/baai/bge-base-en-v1.5"
     mock_settings_obj.workers_ai_embedding_dimensions = 768
     mock_settings_obj.openai_api_key = "test-openai-key"
@@ -152,7 +148,6 @@
     )
     mock_settings_obj.cloudflare_worker_url = "http://localhost:8787"
     mock_settings_obj.cache_dir = "./test_cache"
->>>>>>> 25aafec2
 
     # Patch the get_settings function to return our mock
     monkeypatch.setattr("app.ensenia.config.get_settings", lambda: mock_settings_obj)
