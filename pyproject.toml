[project]
name = "ensenia"
version = "0.1.0"
description = "Hackaton"
requires-python = ">=3.12,<3.13"
dependencies = [
<<<<<<< HEAD
    "elevenlabs>=1.0.0",
    "fastapi>=0.104.0",
    "uvicorn[standard]>=0.24.0",
    "pydantic>=2.5.0",
    "pydantic-settings>=2.1.0",
    "python-dotenv>=1.0.0",
    "aiofiles>=23.2.0",
    "httpx>=0.25.0",
    "pytest>=8.4.2",
    "sqlalchemy[asyncio]>=2.0.0",
    "asyncpg>=0.29.0",
    "openai>=1.0.0",
    "alembic>=1.13.0",
=======
    # Web Framework
    "fastapi>=0.115.0",
    "uvicorn[standard]>=0.32.0",
    # Configuration
    "pydantic>=2.9.0",
    "pydantic-settings>=2.6.0",
    "python-dotenv>=1.0.0",
    # HTTP Client
    "httpx>=0.27.0",
    # Cloudflare R2 (S3-compatible)
    "aioboto3>=13.2.0",
    "boto3>=1.35.0",
    # PDF Processing
    "pdfplumber>=0.11.0",
    "pypdf>=5.1.0",
    # Text Processing
    "nltk>=3.9.0",
    # Utilities
    "python-multipart>=0.0.12",
>>>>>>> 13afa2ef
]

[project.scripts]


[dependency-groups]
dev = [
    "ruff>=0.8.0",
    "pytest>=8.0.0",
    "pytest-asyncio>=0.24.0",
    "pytest-cov>=4.1.0",
<<<<<<< HEAD
    "httpx>=0.28.1",
=======
    "pytest-httpx>=0.35.0",
    "pytest-mock>=3.15.1",
>>>>>>> 13afa2ef
]

[tool.ruff.lint]

select = [
    "ALL"
]

ignore = [
    # Conflicts with formatter, see:
    # https://docs.astral.sh/ruff/formatter/#conflicting-lint-rules
    "COM812", "COM819",
    "D203", "D206", "D213", "D300",
    "E111", "E114", "E117",
    "W191",
    "Q000", "Q001", "Q002", "Q003",
    "TRY301",

    # to-dos
    "FIX002",
    "TD001", "TD002", "TD003",

    # constructors
    "ANN003", "ANN204", "D107",

    # pydantic runtime types
    "UP007",

    # unittest
    "PT009", "PT027",

    # Return at the end of the function
    "TRY300",

    # All not forcefully sorted
    "RUF022"
]

[tool.ruff.lint.per-file-ignores]
"tests/**/*.py" = [
    "S101",      # Use of assert (required in tests)
    "ANN001",    # Missing type annotation for function argument (test fixtures)
    "ANN201",    # Missing return type annotation (test methods)
    "ANN202",    # Missing return type annotation for private function
    "SLF001",    # Private member access (needed for testing internals)
    "PLR2004",   # Magic value comparison (acceptable in tests)
    "PLR0913",   # Too many arguments (acceptable for test factories)
    "D104",      # Missing docstring in public package (__init__.py)
    "EM101",     # Exception string literals (acceptable in tests)
    "PLC0415",   # Import not at top (sometimes needed for mocking)
    "TRY003",    # Long exception messages (acceptable in test mocks)
    "PT012",     # Complex pytest.raises blocks (acceptable in tests)
]

[build-system]
requires = ["hatchling", "hatch-vcs"]
build-backend = "hatchling.build"

[tool.hatch.metadata]
allow-direct-references = true

[tool.hatch.build.targets.wheel]
packages = ["app"]

[tool.hatch.build]
include = [
    "app/**/*.py",
]

[tool.hatch.build.targets.sdist]
include = [
    "app/**/*.py",
]

[tool.pytest.ini_options]
pythonpath = "."
asyncio_mode = "auto"
testpaths = ["tests"]
python_files = ["test_*.py"]
python_classes = ["Test*"]
python_functions = ["test_*"]
timeout = 10


markers = [
]<|MERGE_RESOLUTION|>--- conflicted
+++ resolved
@@ -4,21 +4,6 @@
 description = "Hackaton"
 requires-python = ">=3.12,<3.13"
 dependencies = [
-<<<<<<< HEAD
-    "elevenlabs>=1.0.0",
-    "fastapi>=0.104.0",
-    "uvicorn[standard]>=0.24.0",
-    "pydantic>=2.5.0",
-    "pydantic-settings>=2.1.0",
-    "python-dotenv>=1.0.0",
-    "aiofiles>=23.2.0",
-    "httpx>=0.25.0",
-    "pytest>=8.4.2",
-    "sqlalchemy[asyncio]>=2.0.0",
-    "asyncpg>=0.29.0",
-    "openai>=1.0.0",
-    "alembic>=1.13.0",
-=======
     # Web Framework
     "fastapi>=0.115.0",
     "uvicorn[standard]>=0.32.0",
@@ -38,7 +23,13 @@
     "nltk>=3.9.0",
     # Utilities
     "python-multipart>=0.0.12",
->>>>>>> 13afa2ef
+    # AI Services
+    "elevenlabs>=1.0.0",
+    "openai>=1.0.0",
+    # Database
+    "sqlalchemy[asyncio]>=2.0.0",
+    "asyncpg>=0.29.0",
+    "alembic>=1.13.0",
 ]
 
 [project.scripts]
@@ -50,12 +41,9 @@
     "pytest>=8.0.0",
     "pytest-asyncio>=0.24.0",
     "pytest-cov>=4.1.0",
-<<<<<<< HEAD
     "httpx>=0.28.1",
-=======
     "pytest-httpx>=0.35.0",
     "pytest-mock>=3.15.1",
->>>>>>> 13afa2ef
 ]
 
 [tool.ruff.lint]
